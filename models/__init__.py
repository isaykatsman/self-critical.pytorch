from __future__ import absolute_import
from __future__ import division
from __future__ import print_function

import os
import copy

import numpy as np
import misc.utils as utils
import torch

from .ShowTellModel import ShowTellModel
from .FCModel import FCModel
from .OldModel import ShowAttendTellModel, AllImgModel
<<<<<<< HEAD
# from .Att2inModel import Att2inModel
=======
>>>>>>> 46b7a94f
from .AttModel import *
from .TransformerModel import TransformerModel

def setup(opt):
    if opt.caption_model == 'fc':
        model = FCModel(opt)
    elif opt.caption_model == 'language_model':
        model = LMModel(opt)
    elif opt.caption_model == 'newfc':
        model = NewFCModel(opt)
    elif opt.caption_model == 'show_tell':
        model = ShowTellModel(opt)
    # Att2in model in self-critical
    elif opt.caption_model == 'att2in':
        model = Att2inModel(opt)
    # Att2in model with two-layer MLP img embedding and word embedding
    elif opt.caption_model == 'att2in2':
        model = Att2in2Model(opt)
    elif opt.caption_model == 'att2all2':
        model = Att2all2Model(opt)
    # Adaptive Attention model from Knowing when to look
    elif opt.caption_model == 'adaatt':
        model = AdaAttModel(opt)
    # Adaptive Attention with maxout lstm
    elif opt.caption_model == 'adaattmo':
        model = AdaAttMOModel(opt)
    # Top-down attention model
    elif opt.caption_model == 'topdown':
        model = TopDownModel(opt)
    # StackAtt
    elif opt.caption_model == 'stackatt':
        model = StackAttModel(opt)
    # DenseAtt
    elif opt.caption_model == 'denseatt':
        model = DenseAttModel(opt)
    # Transformer
    elif opt.caption_model == 'transformer':
        model = TransformerModel(opt)
    else:
        raise Exception("Caption model not supported: {}".format(opt.caption_model))

    # check compatibility if training is continued from previously saved model
    if vars(opt).get('start_from', None) is not None:
        # check if all necessary files exist 
        assert os.path.isdir(opt.start_from)," %s must be a a path" % opt.start_from
        assert os.path.isfile(os.path.join(opt.start_from,"infos_"+opt.id+".pkl")),"infos.pkl file does not exist in path %s"%opt.start_from
        model.load_state_dict(torch.load(os.path.join(opt.start_from, 'model.pth')))

    return model<|MERGE_RESOLUTION|>--- conflicted
+++ resolved
@@ -12,10 +12,6 @@
 from .ShowTellModel import ShowTellModel
 from .FCModel import FCModel
 from .OldModel import ShowAttendTellModel, AllImgModel
-<<<<<<< HEAD
-# from .Att2inModel import Att2inModel
-=======
->>>>>>> 46b7a94f
 from .AttModel import *
 from .TransformerModel import TransformerModel
 
