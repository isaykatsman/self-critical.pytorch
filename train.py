from __future__ import absolute_import
from __future__ import division
from __future__ import print_function

import torch
import torch.nn as nn
from torch.autograd import Variable
import torch.optim as optim

import numpy as np

import time
import os
from six.moves import cPickle

import opts
import models
from dataloader import *
import eval_utils
import misc.utils as utils
<<<<<<< HEAD
from misc.rewards import get_self_critical_reward
=======
from misc.rewards import init_cider_scorer, get_self_critical_reward
>>>>>>> 52ec5c85

try:
    import tensorflow as tf
except ImportError:
    print("Tensorflow not installed; No tensorboard logging.")
    tf = None

def add_summary_value(writer, key, value, iteration):
    summary = tf.Summary(value=[tf.Summary.Value(tag=key, simple_value=value)])
    writer.add_summary(summary, iteration)

def train(opt):
    opt.use_att = utils.if_use_att(opt.caption_model)
    loader = DataLoader(opt)
    opt.vocab_size = loader.vocab_size
    opt.seq_length = loader.seq_length

    tf_summary_writer = tf and tf.summary.FileWriter(opt.checkpoint_path)

    infos = {}
    histories = {}
    if opt.start_from is not None:
        # open old infos and check if models are compatible
        with open(os.path.join(opt.start_from, 'infos_'+opt.id+'.pkl')) as f:
            infos = cPickle.load(f)
            saved_model_opt = infos['opt']
            need_be_same=["caption_model", "rnn_type", "rnn_size", "num_layers"]
            for checkme in need_be_same:
                assert vars(saved_model_opt)[checkme] == vars(opt)[checkme], "Command line argument and saved model disagree on '%s' " % checkme

        if os.path.isfile(os.path.join(opt.start_from, 'histories_'+opt.id+'.pkl')):
            with open(os.path.join(opt.start_from, 'histories_'+opt.id+'.pkl')) as f:
                histories = cPickle.load(f)

    iteration = infos.get('iter', 0)
    epoch = infos.get('epoch', 0)

    val_result_history = histories.get('val_result_history', {})
    loss_history = histories.get('loss_history', {})
    lr_history = histories.get('lr_history', {})
    ss_prob_history = histories.get('ss_prob_history', {})

    loader.iterators = infos.get('iterators', loader.iterators)
    loader.split_ix = infos.get('split_ix', loader.split_ix)
    if opt.load_best_score == 1:
        best_val_score = infos.get('best_val_score', None)

    model = models.setup(opt)
    model.cuda()

    update_lr_flag = True
    # Assure in training mode
    model.train()

    crit = utils.LanguageModelCriterion()
    rl_crit = utils.RewardCriterion()

    optimizer = optim.Adam(model.parameters(), lr=opt.learning_rate, weight_decay=opt.weight_decay)

    # Load the optimizer
    if vars(opt).get('start_from', None) is not None and os.path.isfile(os.path.join(opt.start_from,"optimizer.pth")):
        optimizer.load_state_dict(torch.load(os.path.join(opt.start_from, 'optimizer.pth')))

    while True:
        if update_lr_flag:
                # Assign the learning rate
            if epoch > opt.learning_rate_decay_start and opt.learning_rate_decay_start >= 0:
                frac = (epoch - opt.learning_rate_decay_start) // opt.learning_rate_decay_every
                decay_factor = opt.learning_rate_decay_rate  ** frac
                opt.current_lr = opt.learning_rate * decay_factor
                utils.set_lr(optimizer, opt.current_lr) # set the decayed rate
            else:
                opt.current_lr = opt.learning_rate
            # Assign the scheduled sampling prob
            if epoch > opt.scheduled_sampling_start and opt.scheduled_sampling_start >= 0:
                frac = (epoch - opt.scheduled_sampling_start) // opt.scheduled_sampling_increase_every
                opt.ss_prob = min(opt.scheduled_sampling_increase_prob  * frac, opt.scheduled_sampling_max_prob)
                model.ss_prob = opt.ss_prob

            # If start self critical training
            if opt.self_critical_after != -1 and epoch >= opt.self_critical_after:
                sc_flag = True
<<<<<<< HEAD
=======
                init_cider_scorer(opt.cached_tokens)
>>>>>>> 52ec5c85
            else:
                sc_flag = False

            update_lr_flag = False
                
        start = time.time()
        # Load data from train split (0)
        data = loader.get_batch('train')
        print('Read data:', time.time() - start)

        torch.cuda.synchronize()
        start = time.time()

        tmp = [data['fc_feats'], data['att_feats'], data['labels'], data['masks'], data['att_masks']]
        tmp = [Variable(torch.from_numpy(_), requires_grad=False).cuda() for _ in tmp]
        fc_feats, att_feats, labels, masks, att_masks = tmp
        
        optimizer.zero_grad()
        if not sc_flag:
<<<<<<< HEAD
            loss = crit(model(fc_feats, att_feats, labels, att_masks), labels[:,1:], masks[:,1:])
        else:
            gen_result, sample_logprobs = model.sample(fc_feats, att_feats, att_masks, {'sample_max':0})
=======
            loss = crit(model(fc_feats, att_feats, labels), labels[:,1:], masks[:,1:])
        else:
            gen_result, sample_logprobs = model.sample(fc_feats, att_feats, {'sample_max':0})
>>>>>>> 52ec5c85
            reward = get_self_critical_reward(model, fc_feats, att_feats, data, gen_result)
            loss = rl_crit(sample_logprobs, gen_result, Variable(torch.from_numpy(reward).float().cuda(), requires_grad=False))

        loss.backward()
        utils.clip_gradient(optimizer, opt.grad_clip)
        optimizer.step()
        train_loss = loss.data[0]
        torch.cuda.synchronize()
        end = time.time()
        if not sc_flag:
            print("iter {} (epoch {}), train_loss = {:.3f}, time/batch = {:.3f}" \
                .format(iteration, epoch, train_loss, end - start))
        else:
            print("iter {} (epoch {}), avg_reward = {:.3f}, time/batch = {:.3f}" \
                .format(iteration, epoch, np.mean(reward[:,0]), end - start))

        # Update the iteration and epoch
        iteration += 1
        if data['bounds']['wrapped']:
            epoch += 1
            update_lr_flag = True

        # Write the training loss summary
        if (iteration % opt.losses_log_every == 0):
            if tf is not None:
                add_summary_value(tf_summary_writer, 'train_loss', train_loss, iteration)
                add_summary_value(tf_summary_writer, 'learning_rate', opt.current_lr, iteration)
                add_summary_value(tf_summary_writer, 'scheduled_sampling_prob', model.ss_prob, iteration)
                if sc_flag:
                    add_summary_value(tf_summary_writer, 'avg_reward', np.mean(reward[:,0]), iteration)
                tf_summary_writer.flush()

            loss_history[iteration] = train_loss if not sc_flag else np.mean(reward[:,0])
            lr_history[iteration] = opt.current_lr
            ss_prob_history[iteration] = model.ss_prob

        # make evaluation on validation set, and save model
        if (iteration % opt.save_checkpoint_every == 0):
            # eval model
            eval_kwargs = {'split': 'val',
                            'dataset': opt.input_json}
            eval_kwargs.update(vars(opt))
            val_loss, predictions, lang_stats = eval_utils.eval_split(model, crit, loader, eval_kwargs)

            # Write validation result into summary
            if tf is not None:
                add_summary_value(tf_summary_writer, 'validation loss', val_loss, iteration)
                for k,v in lang_stats.items():
                    add_summary_value(tf_summary_writer, k, v, iteration)
                tf_summary_writer.flush()
            val_result_history[iteration] = {'loss': val_loss, 'lang_stats': lang_stats, 'predictions': predictions}

            # Save model if is improving on validation result
            if opt.language_eval == 1:
                current_score = lang_stats['CIDEr']
            else:
                current_score = - val_loss

            best_flag = False
            if True: # if true
                if best_val_score is None or current_score > best_val_score:
                    best_val_score = current_score
                    best_flag = True
                checkpoint_path = os.path.join(opt.checkpoint_path, 'model.pth')
                torch.save(model.state_dict(), checkpoint_path)
                print("model saved to {}".format(checkpoint_path))
                optimizer_path = os.path.join(opt.checkpoint_path, 'optimizer.pth')
                torch.save(optimizer.state_dict(), optimizer_path)

                # Dump miscalleous informations
                infos['iter'] = iteration
                infos['epoch'] = epoch
                infos['iterators'] = loader.iterators
                infos['split_ix'] = loader.split_ix
                infos['best_val_score'] = best_val_score
                infos['opt'] = opt
                infos['vocab'] = loader.get_vocab()

                histories['val_result_history'] = val_result_history
                histories['loss_history'] = loss_history
                histories['lr_history'] = lr_history
                histories['ss_prob_history'] = ss_prob_history
                with open(os.path.join(opt.checkpoint_path, 'infos_'+opt.id+'.pkl'), 'wb') as f:
                    cPickle.dump(infos, f)
                with open(os.path.join(opt.checkpoint_path, 'histories_'+opt.id+'.pkl'), 'wb') as f:
                    cPickle.dump(histories, f)

                if best_flag:
                    checkpoint_path = os.path.join(opt.checkpoint_path, 'model-best.pth')
                    torch.save(model.state_dict(), checkpoint_path)
                    print("model saved to {}".format(checkpoint_path))
                    with open(os.path.join(opt.checkpoint_path, 'infos_'+opt.id+'-best.pkl'), 'wb') as f:
                        cPickle.dump(infos, f)

        # Stop if reaching max epochs
        if epoch >= opt.max_epochs and opt.max_epochs != -1:
            break

opt = opts.parse_opt()
train(opt)<|MERGE_RESOLUTION|>--- conflicted
+++ resolved
@@ -18,11 +18,7 @@
 from dataloader import *
 import eval_utils
 import misc.utils as utils
-<<<<<<< HEAD
-from misc.rewards import get_self_critical_reward
-=======
 from misc.rewards import init_cider_scorer, get_self_critical_reward
->>>>>>> 52ec5c85
 
 try:
     import tensorflow as tf
@@ -105,10 +101,7 @@
             # If start self critical training
             if opt.self_critical_after != -1 and epoch >= opt.self_critical_after:
                 sc_flag = True
-<<<<<<< HEAD
-=======
                 init_cider_scorer(opt.cached_tokens)
->>>>>>> 52ec5c85
             else:
                 sc_flag = False
 
@@ -128,15 +121,9 @@
         
         optimizer.zero_grad()
         if not sc_flag:
-<<<<<<< HEAD
             loss = crit(model(fc_feats, att_feats, labels, att_masks), labels[:,1:], masks[:,1:])
         else:
             gen_result, sample_logprobs = model.sample(fc_feats, att_feats, att_masks, {'sample_max':0})
-=======
-            loss = crit(model(fc_feats, att_feats, labels), labels[:,1:], masks[:,1:])
-        else:
-            gen_result, sample_logprobs = model.sample(fc_feats, att_feats, {'sample_max':0})
->>>>>>> 52ec5c85
             reward = get_self_critical_reward(model, fc_feats, att_feats, data, gen_result)
             loss = rl_crit(sample_logprobs, gen_result, Variable(torch.from_numpy(reward).float().cuda(), requires_grad=False))
 
