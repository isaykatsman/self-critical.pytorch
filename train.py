from __future__ import absolute_import
from __future__ import division
from __future__ import print_function

import torch
import torch.nn as nn
import torch.optim as optim

import numpy as np

import time
import os
from six.moves import cPickle

import opts
import models
from dataloader import *
import skimage.io
import eval_utils
import misc.utils as utils
from misc.rewards import init_scorer, get_self_critical_reward

try:
    import tensorboardX as tb
except ImportError:
    print("tensorboardX is not installed")
    tb = None

def add_summary_value(writer, key, value, iteration):
    if writer:
        writer.add_scalar(key, value, iteration)

def train(opt):
    # Deal with feature things before anything
    opt.use_fc, opt.use_att = utils.if_use_feat(opt.caption_model)
    if opt.use_box: opt.att_feat_size = opt.att_feat_size + 5

    loader = DataLoader(opt)
    opt.vocab_size = loader.vocab_size
    opt.seq_length = loader.seq_length

    tb_summary_writer = tb and tb.SummaryWriter(opt.checkpoint_path)

    infos = {}
    histories = {}
    if opt.start_from is not None:
        # open old infos and check if models are compatible
        with open(os.path.join(opt.start_from, 'infos_'+opt.id+'.pkl'), 'rb') as f:
            infos = utils.pickle_load(f)
            saved_model_opt = infos['opt']
            need_be_same=["caption_model", "rnn_type", "rnn_size", "num_layers"]
            for checkme in need_be_same:
                assert vars(saved_model_opt)[checkme] == vars(opt)[checkme], "Command line argument and saved model disagree on '%s' " % checkme

        if os.path.isfile(os.path.join(opt.start_from, 'histories_'+opt.id+'.pkl')):
            with open(os.path.join(opt.start_from, 'histories_'+opt.id+'.pkl'), 'rb') as f:
                histories = utils.pickle_load(f)

    iteration = infos.get('iter', 0)
    epoch = infos.get('epoch', 0)

    val_result_history = histories.get('val_result_history', {})
    loss_history = histories.get('loss_history', {})
    lr_history = histories.get('lr_history', {})
    ss_prob_history = histories.get('ss_prob_history', {})

    loader.iterators = infos.get('iterators', loader.iterators)
    loader.split_ix = infos.get('split_ix', loader.split_ix)
    if opt.load_best_score == 1:
        best_val_score = infos.get('best_val_score', None)

    model = models.setup(opt).cuda()
    dp_model = torch.nn.DataParallel(model)

    epoch_done = True
    # Assure in training mode
    dp_model.train()

    if opt.label_smoothing > 0:
        crit = utils.LabelSmoothing(smoothing=opt.label_smoothing)
    else:
        crit = utils.LanguageModelCriterion()
    rl_crit = utils.RewardCriterion()

<<<<<<< HEAD
    if opt.reduce_on_plateau:
         optimizer = utils.build_optimizer(model.parameters(), opt)
         optimizer = utils.ReduceLROnPlateau(optimizer, factor=0.5, patience=3)
=======
    if opt.noamopt:
        assert opt.caption_model == 'transformer', 'noamopt can only work with transformer'
        optimizer = utils.get_std_opt(model, factor=opt.noamopt_factor, warmup=opt.noamopt_warmup)
        optimizer._step = iteration
    elif opt.reduce_on_plateau:
        optimizer = utils.build_optimizer(model.parameters(), opt)
        optimizer = utils.ReduceLROnPlateau(optimizer, factor=0.5, patience=3)
>>>>>>> 46b7a94f
    else:
        optimizer = utils.build_optimizer(model.parameters(), opt)
    # Load the optimizer
    if vars(opt).get('start_from', None) is not None and os.path.isfile(os.path.join(opt.start_from,"optimizer.pth")):
        optimizer.load_state_dict(torch.load(os.path.join(opt.start_from, 'optimizer.pth')))

    while True:
        if epoch_done:
            if not opt.noamopt and not opt.reduce_on_plateau:
                # Assign the learning rate
<<<<<<< HEAD
            if not opt.reduce_on_plateau:
=======
>>>>>>> 46b7a94f
                if epoch > opt.learning_rate_decay_start and opt.learning_rate_decay_start >= 0:
                    frac = (epoch - opt.learning_rate_decay_start) // opt.learning_rate_decay_every
                    decay_factor = opt.learning_rate_decay_rate  ** frac
                    opt.current_lr = opt.learning_rate * decay_factor
                else:
                    opt.current_lr = opt.learning_rate
                utils.set_lr(optimizer, opt.current_lr) # set the decayed rate
            # Assign the scheduled sampling prob
            if epoch > opt.scheduled_sampling_start and opt.scheduled_sampling_start >= 0:
                frac = (epoch - opt.scheduled_sampling_start) // opt.scheduled_sampling_increase_every
                opt.ss_prob = min(opt.scheduled_sampling_increase_prob  * frac, opt.scheduled_sampling_max_prob)
                model.ss_prob = opt.ss_prob

            # If start self critical training
            if opt.self_critical_after != -1 and epoch >= opt.self_critical_after:
                sc_flag = True
                init_scorer(opt.cached_tokens)
            else:
                sc_flag = False

            epoch_done = False
                
        start = time.time()
        # Load data from train split (0)
        data = loader.get_batch('train')
        print('Read data:', time.time() - start)

        torch.cuda.synchronize()
        start = time.time()

        tmp = [data['fc_feats'], data['att_feats'], data['labels'], data['masks'], data['att_masks']]
        tmp = [_ if _ is None else torch.from_numpy(_).cuda() for _ in tmp]
        fc_feats, att_feats, labels, masks, att_masks = tmp
        
        optimizer.zero_grad()
        if not sc_flag:
            loss = crit(dp_model(fc_feats, att_feats, labels, att_masks), labels[:,1:], masks[:,1:])
        else:
            gen_result, sample_logprobs = dp_model(fc_feats, att_feats, att_masks, opt={'sample_max':0}, mode='sample')
            reward = get_self_critical_reward(dp_model, fc_feats, att_feats, att_masks, data, gen_result, opt)
            loss = rl_crit(sample_logprobs, gen_result.data, torch.from_numpy(reward).float().cuda())

        loss.backward()
        utils.clip_gradient(optimizer, opt.grad_clip)
        optimizer.step()
        train_loss = loss.item()
        torch.cuda.synchronize()
        end = time.time()
        if not sc_flag:
            print("iter {} (epoch {}), train_loss = {:.3f}, time/batch = {:.3f}" \
                .format(iteration, epoch, train_loss, end - start))
        else:
            print("iter {} (epoch {}), avg_reward = {:.3f}, time/batch = {:.3f}" \
                .format(iteration, epoch, np.mean(reward[:,0]), end - start))

        # Update the iteration and epoch
        iteration += 1
        if data['bounds']['wrapped']:
            epoch += 1
            epoch_done = True

        # Write the training loss summary
        if (iteration % opt.losses_log_every == 0):
            add_summary_value(tb_summary_writer, 'train_loss', train_loss, iteration)
<<<<<<< HEAD
            if opt.reduce_on_plateau:
=======
            if opt.noamopt:
                opt.current_lr = optimizer.rate()
            elif opt.reduce_on_plateau:
>>>>>>> 46b7a94f
                opt.current_lr = optimizer.current_lr
            add_summary_value(tb_summary_writer, 'learning_rate', opt.current_lr, iteration)
            add_summary_value(tb_summary_writer, 'scheduled_sampling_prob', model.ss_prob, iteration)
            if sc_flag:
                add_summary_value(tb_summary_writer, 'avg_reward', np.mean(reward[:,0]), iteration)

            loss_history[iteration] = train_loss if not sc_flag else np.mean(reward[:,0])
            lr_history[iteration] = opt.current_lr
            ss_prob_history[iteration] = model.ss_prob

        # make evaluation on validation set, and save model
        if (iteration % opt.save_checkpoint_every == 0):
            # eval model
            eval_kwargs = {'split': 'val',
                            'dataset': opt.input_json}
            eval_kwargs.update(vars(opt))
            val_loss, predictions, lang_stats = eval_utils.eval_split(dp_model, crit, loader, eval_kwargs)

            if opt.reduce_on_plateau:
                if 'CIDEr' in lang_stats:
                    optimizer.scheduler_step(-lang_stats['CIDEr'])
                else:
                    optimizer.scheduler_step(val_loss)
<<<<<<< HEAD
=======

>>>>>>> 46b7a94f
            # Write validation result into summary
            add_summary_value(tb_summary_writer, 'validation loss', val_loss, iteration)
            if lang_stats is not None:
                for k,v in lang_stats.items():
                    add_summary_value(tb_summary_writer, k, v, iteration)
            val_result_history[iteration] = {'loss': val_loss, 'lang_stats': lang_stats, 'predictions': predictions}

            # Save model if is improving on validation result
            if opt.language_eval == 1:
                current_score = lang_stats['CIDEr']
            else:
                current_score = - val_loss

            best_flag = False
            if True: # if true
                if best_val_score is None or current_score > best_val_score:
                    best_val_score = current_score
                    best_flag = True
                checkpoint_path = os.path.join(opt.checkpoint_path, 'model.pth')
                torch.save(model.state_dict(), checkpoint_path)
                print("model saved to {}".format(checkpoint_path))
                if opt.save_history_ckpt:
                    checkpoint_path = os.path.join(opt.checkpoint_path, 'model-%d.pth'%(iteration))
                    torch.save(model.state_dict(), checkpoint_path)
                    print("model saved to {}".format(checkpoint_path))
                optimizer_path = os.path.join(opt.checkpoint_path, 'optimizer.pth')
                torch.save(optimizer.state_dict(), optimizer_path)

                # Dump miscalleous informations
                infos['iter'] = iteration
                infos['epoch'] = epoch
                infos['iterators'] = loader.iterators
                infos['split_ix'] = loader.split_ix
                infos['best_val_score'] = best_val_score
                infos['opt'] = opt
                infos['vocab'] = loader.get_vocab()

                histories['val_result_history'] = val_result_history
                histories['loss_history'] = loss_history
                histories['lr_history'] = lr_history
                histories['ss_prob_history'] = ss_prob_history
                with open(os.path.join(opt.checkpoint_path, 'infos_'+opt.id+'.pkl'), 'wb') as f:
                    utils.pickle_dump(infos, f)
                if opt.save_history_ckpt:
                    with open(os.path.join(opt.checkpoint_path, 'infos_'+opt.id+'-%d.pkl'%(iteration)), 'wb') as f:
                        cPickle.dump(infos, f)
                with open(os.path.join(opt.checkpoint_path, 'histories_'+opt.id+'.pkl'), 'wb') as f:
                    utils.pickle_dump(histories, f)

                if best_flag:
                    checkpoint_path = os.path.join(opt.checkpoint_path, 'model-best.pth')
                    torch.save(model.state_dict(), checkpoint_path)
                    print("model saved to {}".format(checkpoint_path))
                    with open(os.path.join(opt.checkpoint_path, 'infos_'+opt.id+'-best.pkl'), 'wb') as f:
                        utils.pickle_dump(infos, f)

        # Stop if reaching max epochs
        if epoch >= opt.max_epochs and opt.max_epochs != -1:
            break

opt = opts.parse_opt()
train(opt)<|MERGE_RESOLUTION|>--- conflicted
+++ resolved
@@ -82,11 +82,6 @@
         crit = utils.LanguageModelCriterion()
     rl_crit = utils.RewardCriterion()
 
-<<<<<<< HEAD
-    if opt.reduce_on_plateau:
-         optimizer = utils.build_optimizer(model.parameters(), opt)
-         optimizer = utils.ReduceLROnPlateau(optimizer, factor=0.5, patience=3)
-=======
     if opt.noamopt:
         assert opt.caption_model == 'transformer', 'noamopt can only work with transformer'
         optimizer = utils.get_std_opt(model, factor=opt.noamopt_factor, warmup=opt.noamopt_warmup)
@@ -94,7 +89,6 @@
     elif opt.reduce_on_plateau:
         optimizer = utils.build_optimizer(model.parameters(), opt)
         optimizer = utils.ReduceLROnPlateau(optimizer, factor=0.5, patience=3)
->>>>>>> 46b7a94f
     else:
         optimizer = utils.build_optimizer(model.parameters(), opt)
     # Load the optimizer
@@ -105,10 +99,6 @@
         if epoch_done:
             if not opt.noamopt and not opt.reduce_on_plateau:
                 # Assign the learning rate
-<<<<<<< HEAD
-            if not opt.reduce_on_plateau:
-=======
->>>>>>> 46b7a94f
                 if epoch > opt.learning_rate_decay_start and opt.learning_rate_decay_start >= 0:
                     frac = (epoch - opt.learning_rate_decay_start) // opt.learning_rate_decay_every
                     decay_factor = opt.learning_rate_decay_rate  ** frac
@@ -173,13 +163,9 @@
         # Write the training loss summary
         if (iteration % opt.losses_log_every == 0):
             add_summary_value(tb_summary_writer, 'train_loss', train_loss, iteration)
-<<<<<<< HEAD
-            if opt.reduce_on_plateau:
-=======
             if opt.noamopt:
                 opt.current_lr = optimizer.rate()
             elif opt.reduce_on_plateau:
->>>>>>> 46b7a94f
                 opt.current_lr = optimizer.current_lr
             add_summary_value(tb_summary_writer, 'learning_rate', opt.current_lr, iteration)
             add_summary_value(tb_summary_writer, 'scheduled_sampling_prob', model.ss_prob, iteration)
@@ -203,10 +189,6 @@
                     optimizer.scheduler_step(-lang_stats['CIDEr'])
                 else:
                     optimizer.scheduler_step(val_loss)
-<<<<<<< HEAD
-=======
-
->>>>>>> 46b7a94f
             # Write validation result into summary
             add_summary_value(tb_summary_writer, 'validation loss', val_loss, iteration)
             if lang_stats is not None:
