--- conflicted
+++ resolved
@@ -20,13 +20,8 @@
                     """)
 
     # Model settings
-<<<<<<< HEAD
-    parser.add_argument('--caption_model', type=str, default="fc",
-                    help='fc, att2in')
-=======
     parser.add_argument('--caption_model', type=str, default="show_tell",
                     help='show_tell, show_attend_tell, all_img, fc, att2in, att2in2, adaatt, adaattmo, topdown')
->>>>>>> 879971b5
     parser.add_argument('--rnn_size', type=int, default=512,
                     help='size of the rnn in number of hidden nodes in each layer')
     parser.add_argument('--num_layers', type=int, default=1,
@@ -51,6 +46,8 @@
                     help='clip gradients at this value')
     parser.add_argument('--drop_prob_lm', type=float, default=0.5,
                     help='strength of dropout in the Language Model RNN')
+    parser.add_argument('--self_critical_after', type=int, default=-1,
+                    help='After what epoch do we start finetuning the CNN? (-1 = disable; never finetune, 0 = finetune from start)')
     parser.add_argument('--seq_per_img', type=int, default=5,
                     help='number of captions to sample for each image during training. Done for efficiency since CNN forward pass is expensive. E.g. coco has 5 sents/image')
     parser.add_argument('--beam_size', type=int, default=1,
