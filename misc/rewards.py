from __future__ import absolute_import
from __future__ import division
from __future__ import print_function

import numpy as np
import time
import misc.utils as utils
from collections import OrderedDict
import torch

import sys
sys.path.append("cider")
from pyciderevalcap.ciderD.ciderD import CiderD
sys.path.append("coco-caption")
from pycocoevalcap.bleu.bleu import Bleu

CiderD_scorer = None
Bleu_scorer = None
#CiderD_scorer = CiderD(df='corpus')

def init_scorer(cached_tokens):
    global CiderD_scorer
    CiderD_scorer = CiderD_scorer or CiderD(df=cached_tokens)
<<<<<<< HEAD
=======
    global Bleu_scorer
    Bleu_scorer = Bleu_scorer or Bleu(4)
>>>>>>> 403141d2

def array_to_str(arr):
    out = ''
    for i in range(len(arr)):
        out += str(arr[i]) + ' '
        if arr[i] == 0:
            break
    return out.strip()

def get_self_critical_reward(model, fc_feats, att_feats, att_masks, data, gen_result, opt):
    batch_size = gen_result.size(0)# batch_size = sample_size * seq_per_img
    seq_per_img = batch_size // len(data['gts'])
    
    # get greedy decoding baseline
    model.eval()
    with torch.no_grad():
        greedy_res, _ = model(fc_feats, att_feats, att_masks=att_masks, mode='sample')
    model.train()

    res = OrderedDict()
    
    gen_result = gen_result.data.cpu().numpy()
    greedy_res = greedy_res.data.cpu().numpy()
    for i in range(batch_size):
        res[i] = [array_to_str(gen_result[i])]
    for i in range(batch_size):
        res[batch_size + i] = [array_to_str(greedy_res[i])]

    gts = OrderedDict()
    for i in range(len(data['gts'])):
        gts[i] = [array_to_str(data['gts'][i][j]) for j in range(len(data['gts'][i]))]

    res_ = [{'image_id':i, 'caption': res[i]} for i in range(2 * batch_size)]
    res__ = {i: res[i] for i in range(2 * batch_size)}
    gts = {i: gts[i % batch_size // seq_per_img] for i in range(2 * batch_size)}
    if opt.cider_reward_weight > 0:
        _, cider_scores = CiderD_scorer.compute_score(gts, res_)
        print('Cider scores:', _)
    else:
        cider_scores = 0
    if opt.bleu_reward_weight > 0:
        _, bleu_scores = Bleu_scorer.compute_score(gts, res__)
        bleu_scores = np.array(bleu_scores[3])
        print('Bleu scores:', _[3])
    else:
        bleu_scores = 0
    scores = opt.cider_reward_weight * cider_scores + opt.bleu_reward_weight * bleu_scores

    scores = scores[:batch_size] - scores[batch_size:]

    rewards = np.repeat(scores[:, np.newaxis], gen_result.shape[1], 1)

    return rewards<|MERGE_RESOLUTION|>--- conflicted
+++ resolved
@@ -21,11 +21,8 @@
 def init_scorer(cached_tokens):
     global CiderD_scorer
     CiderD_scorer = CiderD_scorer or CiderD(df=cached_tokens)
-<<<<<<< HEAD
-=======
     global Bleu_scorer
     Bleu_scorer = Bleu_scorer or Bleu(4)
->>>>>>> 403141d2
 
 def array_to_str(arr):
     out = ''
